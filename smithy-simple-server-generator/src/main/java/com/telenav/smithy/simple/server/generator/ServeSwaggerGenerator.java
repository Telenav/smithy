--- conflicted
+++ resolved
@@ -47,25 +47,25 @@
  * @author Tim Boudreau
  */
 public class ServeSwaggerGenerator extends AbstractJavaGenerator<ServiceShape> {
-
+    
     private final SmithyGenerationSettings settings;
-
+    
     public ServeSwaggerGenerator(ServiceShape shape, Model model, Path destSourceRoot, GenerationTarget target, LanguageWithVersion language,
-            SmithyGenerationSettings settings) {
+                                 SmithyGenerationSettings settings) {
         super(shape, model, destSourceRoot.resolve("../java"), target, language);
         this.settings = settings;
     }
-
+    
     @Override
     protected void generate(Consumer<ClassBuilder<String>> addTo) {
         boolean hasSwagger
-                = SmithyGenerationContext.get().get(SWAGGER_GENERATION_PRESENT).orElse(false);
-
+        = SmithyGenerationContext.get().get(SWAGGER_GENERATION_PRESENT).orElse(false);
+        
         if (!hasSwagger) {
             System.err.println("Swagger generator not present - will not generate an HTTP endpoint for it.");
             return;
         }
-
+        
         String swaggerPath = settings.getString("swaggerPath").orElse(null);
         if (swaggerPath == null) {
             swaggerPath = "/swagger";
@@ -73,415 +73,289 @@
         addTo.accept(generateSwaggerSchemaLoader());
         addTo.accept(generateSwaggerActeur(swaggerPath));
     }
-
+    
     private ClassBuilder<String> generateSwaggerActeur(String swaggerPath) {
         ClassBuilder<String> cb = ClassBuilder.forPackage(names().packageOf(shape) + ".swagger")
-                .named("SwaggerActeur");
+        .named("SwaggerActeur");
         cb.withModifier(FINAL)
-                .importing(
-                        "com.mastfrog.acteur.Acteur",
-                        "com.mastfrog.acteur.CheckIfModifiedSinceHeader",
-                        "com.mastfrog.acteur.CheckIfNoneMatchHeader",
-                        "com.mastfrog.acteur.HttpEvent",
-                        "com.mastfrog.acteur.annotations.Concluders",
-                        "com.mastfrog.acteur.annotations.HttpCall",
-<<<<<<< HEAD
-                        "com.mastfrog.acteur.preconditions.Description",
-                        "com.mastfrog.acteur.preconditions.Methods",
-                        "com.mastfrog.acteur.preconditions.Path",
-                        "javax.inject.Inject",
-=======
-                        "static java.time.temporal.ChronoField.MILLI_OF_SECOND",
-                        "static java.time.temporal.ChronoField.NANO_OF_SECOND",
->>>>>>> 59f2ae72
-                        "static com.mastfrog.acteur.header.entities.CacheControl.PUBLIC_MUST_REVALIDATE_MAX_AGE_1_DAY",
-                        "static com.mastfrog.acteur.headers.Headers.CACHE_CONTROL",
-                        "static com.mastfrog.acteur.headers.Headers.CONTENT_LENGTH",
-                        "static com.mastfrog.acteur.headers.Headers.CONTENT_TYPE",
-                        "static com.mastfrog.acteur.headers.Headers.ETAG",
-                        "static com.mastfrog.acteur.headers.Headers.LAST_MODIFIED",
-                        "static com.mastfrog.acteur.headers.Method.GET",
-                        "static com.mastfrog.acteur.headers.Method.HEAD",
-                        "static com.mastfrog.mime.MimeType.JSON_UTF_8",
-                        "static io.netty.handler.codec.http.HttpResponseStatus.GONE"
-                )
-                .extending("Acteur")
-                .annotatedWith("Description", anno
-                        -> anno.addArgument("value", "Serves OpenAPI API documentation generated from the Smithy model.")
-                        .addArgument("category", "Swagger"))
-                .annotatedWith("HttpCall",
-                        anno -> anno.addArgument("order", Integer.MAX_VALUE))
-                .annotatedWith("Path",
-                        anno -> anno.addArgument("value", swaggerPath))
-                .annotatedWith("Methods", anno -> anno.addExpressionArgument("value", "{GET, HEAD}"))
-                .annotatedWith("Concluders", anno -> {
-                    // These run AFTER our acteur to actually send a response
-                    anno.addArrayArgument("value", arr -> {
-                        arr.expression("CheckIfNoneMatchHeader.class")
-                                .expression("CheckIfModifiedSinceHeader.class")
-                                .expression(cb.className() + ".SendSwaggerPayload.class");
+        .importing(
+                   "com.mastfrog.acteur.Acteur",
+                   "com.mastfrog.acteur.CheckIfModifiedSinceHeader",
+                   "com.mastfrog.acteur.CheckIfNoneMatchHeader",
+                   "com.mastfrog.acteur.HttpEvent",
+                   "com.mastfrog.acteur.annotations.Concluders",
+                   "com.mastfrog.acteur.annotations.HttpCall",
+                   "com.mastfrog.acteur.preconditions.Description",
+                   "com.mastfrog.acteur.preconditions.Methods",
+                   "com.mastfrog.acteur.preconditions.Path",
+                   "javax.inject.Inject",
+                   "static com.mastfrog.acteur.header.entities.CacheControl.PUBLIC_MUST_REVALIDATE_MAX_AGE_1_DAY",
+                   "static com.mastfrog.acteur.headers.Headers.CACHE_CONTROL",
+                   "static com.mastfrog.acteur.headers.Headers.CONTENT_LENGTH",
+                   "static com.mastfrog.acteur.headers.Headers.CONTENT_TYPE",
+                   "static com.mastfrog.acteur.headers.Headers.ETAG",
+                   "static com.mastfrog.acteur.headers.Headers.LAST_MODIFIED",
+                   "static com.mastfrog.acteur.headers.Method.GET",
+                   "static com.mastfrog.acteur.headers.Method.HEAD",
+                   "static com.mastfrog.mime.MimeType.JSON_UTF_8",
+                   "static io.netty.handler.codec.http.HttpResponseStatus.GONE"
+                   )
+        .extending("Acteur")
+        .annotatedWith("Description", anno
+                       -> anno.addArgument("value", "Serves OpenAPI API documentation generated from the Smithy model.")
+                       .addArgument("category", "Swagger"))
+        .annotatedWith("HttpCall",
+                       anno -> anno.addArgument("order", Integer.MAX_VALUE))
+        .annotatedWith("Path",
+                       anno -> anno.addArgument("value", swaggerPath))
+        .annotatedWith("Methods", anno -> anno.addExpressionArgument("value", "{GET, HEAD}"))
+        .annotatedWith("Concluders", anno -> {
+            // These run AFTER our acteur to actually send a response
+            anno.addArrayArgument("value", arr -> {
+                arr.expression("CheckIfNoneMatchHeader.class")
+                .expression("CheckIfModifiedSinceHeader.class")
+                .expression(cb.className() + ".SendSwaggerPayload.class");
+            });
+        })
+        .innerClass("SendSwaggerPayload", inner -> {
+            inner.extending("Acteur")
+            .withModifier(STATIC, FINAL)
+            .docComment("Concluder acteur that actually sends the payload, if CheckIfModifiedSinceHeader "
+                        + "and CheckIfModifiedSinceHeader did not detect matching HTTP cache headers and short-circuit "
+                        + "with a <code>304 Not Modified</code> response")
+            .annotatedWith("Description").withValue("Sends the Swagger JSON payload.")
+            .constructor(con -> {
+                con.annotatedWith("Inject").closeAnnotation()
+                .addArgument("SwaggerInfo", "info")
+                .body(bb -> {
+                    bb.lineComment("We know the size, no need for chunked transport.");
+                    bb.invoke("setChunked")
+                    .withArgument(false)
+                    .inScope();
+                    bb.declare("bytes")
+                    .initializedByInvoking("get")
+                    .onInvocationOf("body")
+                    .on("info")
+                    .as("byte[]");
+                    bb.blankLine().lineComment("Set the content length header.");
+                    bb.invoke("add")
+                    .withArgument("CONTENT_LENGTH")
+                    .withArgumentFromField("length").of("bytes")
+                    .inScope();
+                    bb.blankLine().lineComment("And send the payload");
+                    bb.invoke("ok")
+                    .withArgument("bytes")
+                    .inScope();
+                });
+            });
+        })
+        .constructor(con -> {
+            con.annotatedWith("Inject").closeAnnotation()
+            .addArgument("HttpEvent", "event")
+            .addArgument("SwaggerInfo", "info")
+            .body(bb -> {
+                bb.iff().booleanExpression("!info.body().isPresent()")
+                .lineComment("In an IDE? The swagger.json was not generated.")
+                .invoke("reply")
+                .withArgument("GONE")
+                .inScope()
+                .statement("return")
+                .endIf();
+                bb.blankLine().lineComment("Set the Last-Modified HTTP cache header");
+                bb.invoke("ifPresent")
+                .withLambdaArgument(lb -> {
+                    lb.withArgument("zdt")
+                    .body(lbb -> {
+                        lbb.invoke("add")
+                        .withArgument("LAST_MODIFIED")
+                        .withArgument("zdt")
+                        .inScope();
                     });
                 })
-                .innerClass("SendSwaggerPayload", inner -> {
-                    inner.extending("Acteur")
-                            .withModifier(STATIC, FINAL)
-                            .docComment("Concluder acteur that actually sends the payload, if CheckIfModifiedSinceHeader "
-                                    + "and CheckIfModifiedSinceHeader did not detect matching HTTP cache headers and short-circuit "
-                                    + "with a <code>304 Not Modified</code> response")
-                            .annotatedWith("Description").withValue("Sends the Swagger JSON payload.")
-                            .constructor(con -> {
-                                con.annotatedWith("Inject").closeAnnotation()
-                                        .addArgument("SwaggerInfo", "info")
-                                        .body(bb -> {
-                                            bb.lineComment("We know the size, no need for chunked transport.");
-                                            bb.invoke("setChunked")
-                                                    .withArgument(false)
-                                                    .inScope();
-                                            bb.declare("bytes")
-                                                    .initializedByInvoking("get")
-                                                    .onInvocationOf("body")
-                                                    .on("info")
-                                                    .as("byte[]");
-                                            bb.blankLine().lineComment("Set the content length header.");
-                                            bb.invoke("add")
-                                                    .withArgument("CONTENT_LENGTH")
-                                                    .withArgumentFromField("length").of("bytes")
-                                                    .inScope();
-                                            bb.blankLine().lineComment("And send the payload");
-                                            bb.invoke("ok")
-                                                    .withArgument("bytes")
-                                                    .inScope();
-                                        });
-                            });
+                .onInvocationOf("lastModified")
+                .on("info");
+                bb.blankLine().lineComment("Set the ETag HTTP cache header");
+                bb.invoke("ifPresent")
+                .withLambdaArgument(lb -> {
+                    lb.withArgument("etag")
+                    .body(lbb -> {
+                        lbb.invoke("add")
+                        .withArgument("ETAG")
+                        .withArgument("etag")
+                        .inScope();
+                    });
                 })
-                .constructor(con -> {
-                    con.annotatedWith("Inject").closeAnnotation()
-                            .addArgument("HttpEvent", "event")
-                            .addArgument("SwaggerInfo", "info")
-                            .body(bb -> {
-                                bb.iff().booleanExpression("!info.body().isPresent()")
-<<<<<<< HEAD
-                                        .lineComment("In an IDE? The swagger.json was not generated.")
-=======
-                                        .lineComment("Loading swagger failed somehow - not generated into classpath?")
->>>>>>> 59f2ae72
-                                        .invoke("reply")
-                                        .withArgument("GONE")
-                                        .inScope()
-                                        .statement("return")
-                                        .endIf();
-<<<<<<< HEAD
-                                bb.blankLine().lineComment("Set the Last-Modified HTTP cache header");
-=======
-                                bb.lineComment("Test if either of the If-Modified-Since or If-None-Match headers")
-                                        .lineComment("are effectively identical to the Last-Modifed or Etag headers")
-                                        .lineComment("we would send (compensating for time-zones and double-quoted")
-                                        .lineComment("or un-double-quoted etag)")
-                                        .blankLine()
-                                        .lineComment("If either matches, we should send a 304 Not Modified response and no payload.");
-                                bb.declare("matched")
-                                        .initializedByInvoking("orElse")
-                                        .withArgument(false)
-                                        .onInvocationOf("or")
-                                        .withLambdaArgument(lb -> {
-                                            lb.body(lbb -> {
-                                                lbb.returningInvocationOf("map")
-                                                        .withLambdaArgument(lbb1 -> {
-                                                            lbb1.withArgument("lastModified");
-                                                            lbb1.body(lb1b1 -> {
-                                                                lb1b1.returningInvocationOf("orElse")
-                                                                        .withArgument(false)
-                                                                        .onInvocationOf("map")
-                                                                        .withLambdaArgument()
-                                                                        .withArgument("ifModifiedSince")
-                                                                        .body(ims -> {
-                                                                            ims.lineComment("Ensure we are comparing apples to apples:");
-                                                                            ims.declare("modifiedMatch")
-                                                                                    .initializedByInvoking("equals")
-                                                                                    .withArgumentFromInvoking("with")
-                                                                                    .withArgument("MILLI_OF_SECOND")
-                                                                                    .withArgument(0)
-                                                                                    .onInvocationOf("with")
-                                                                                    .withArgument("NANO_OF_SECOND")
-                                                                                    .withArgument(0)
-                                                                                    .onInvocationOf("toInstant")
-                                                                                    .on("ifModifiedSince")
-                                                                                    .onInvocationOf("toInstant")
-                                                                                    .on("lastModified")
-                                                                                    .as("boolean");
-                                                                            Variable v = variable("modifiedMatch");
-                                                                            Value inv
-                                                                                    = invocationOf("isBefore")
-                                                                                            .withArgument("ifModifiedSince")
-                                                                                            .on("lastModified");
-                                                                            ims.returning(v.logicalOrWith(inv));
-                                                                        })
-                                                                        .onInvocationOf("httpHeader")
-                                                                        .withArgument("IF_MODIFIED_SINCE")
-                                                                        .on("event");
-                                                            });
-                                                        })
-                                                        .onInvocationOf("lastModified")
-                                                        .on("info");
-                                            });
-                                        })
-                                        .onInvocationOf("map")
-                                        .withLambdaArgument(lb -> {
-                                            lb.withArgument("ifNoneMatch")
-                                                    .body(lbb -> {
-                                                        lbb.lineComment("We only get here if the if-modified-since test didn't pan out.");
-                                                        lbb.returningInvocationOf("orElse")
-                                                                .withArgument(false)
-                                                                .onInvocationOf("map")
-                                                                .withLambdaArgument(lblb -> {
-                                                                    lblb.withArgument("etag")
-                                                                            .body(lbbb -> {
-                                                                                lbbb.returningInvocationOf("equals").withArgument("ifNoneMatch").on("etag");
-                                                                            });
-                                                                })
-                                                                .onInvocationOf("etag")
-                                                                .on("info");
-                                                    });
-                                        }).onInvocationOf("httpHeader")
-                                        .withArgument("IF_NONE_MATCH")
-                                        .on("event")
-                                        .as("boolean");
-                                bb.blankLine().lineComment("If a cache header was matched, we're done.");
-                                bb.iff().booleanExpression("matched")
-                                        .invoke("reply")
-                                        .withArgument("NOT_MODIFIED")
-                                        .inScope()
-                                        .statement("return")
-                                        .endIf();
-                                bb.blankLine().lineComment("Add our cache headers to the response.");
->>>>>>> 59f2ae72
-                                bb.invoke("ifPresent")
-                                        .withLambdaArgument(lb -> {
-                                            lb.withArgument("zdt")
-                                                    .body(lbb -> {
-                                                        lbb.invoke("add")
-                                                                .withArgument("LAST_MODIFIED")
-                                                                .withArgument("zdt")
-                                                                .inScope();
-                                                    });
-                                        })
-                                        .onInvocationOf("lastModified")
-                                        .on("info");
-                                bb.blankLine().lineComment("Set the ETag HTTP cache header");
-                                bb.invoke("ifPresent")
-                                        .withLambdaArgument(lb -> {
-                                            lb.withArgument("etag")
-                                                    .body(lbb -> {
-                                                        lbb.invoke("add")
-                                                                .withArgument("ETAG")
-                                                                .withArgument("etag")
-                                                                .inScope();
-                                                    });
-                                        })
-                                        .onInvocationOf("etag")
-                                        .on("info");
-                                bb.blankLine().lineComment("Ensure we send the correct application/json content type.");
-                                bb.invoke("add")
-                                        .withArgument("CONTENT_TYPE")
-                                        .withArgument("JSON_UTF_8")
-                                        .inScope();
-<<<<<<< HEAD
-                                bb.blankLine().lineComment("Cache headers are not much use if we don't tell the")
-                                        .lineComment("client how it should use them.  This defines that clients")
-                                        .lineComment("should always phone-home to check if it has changed, and discard")
-                                        .lineComment("the content after one day.");
-=======
-                                bb.blankLine().lineComment("Include a Cache-Control header so the caller knows")
-                                        .lineComment("how long the response can be cached.");
->>>>>>> 59f2ae72
-                                bb.invoke("add")
-                                        .withArgument("CACHE_CONTROL")
-                                        .withArgument("PUBLIC_MUST_REVALIDATE_MAX_AGE_1_DAY")
-                                        .inScope();
-<<<<<<< HEAD
-                                bb.blankLine().lineComment("If this is a HEAD request, we're done");
-=======
-                                bb.blankLine().lineComment("In the special case that this is a HEAD request")
-                                        .lineComment("we want to bail out before sending the payload.");
->>>>>>> 59f2ae72
-                                bb.iff(invocationOf("is")
-                                        .withArgument("HEAD")
-                                        .onInvocationOf("method").on("event"))
-                                        .lineComment("No payload, just send an OK for HEAD - @Concluders will not run")
-                                        .invoke("ok").inScope()
-                                        .statement("return")
-                                        .endIf();
-<<<<<<< HEAD
-                                bb.blankLine().lineComment("We do NOT send the response here - SendSwaggerPayload will do that")
-                                        .lineComment("*after* CheckIfNoneMatchHeader and CheckIfModifiedSinceHeader get a")
-                                        .lineComment("chance to send a 304 response if the client already has an identical")
-                                        .lineComment("cached payload.");
-                                bb.invoke("next").inScope();
-=======
-                                bb.blankLine().lineComment("Send the response and we're done.");
-                                bb.invoke("ok")
-                                        .withArgumentFromInvoking("get")
-                                        .onInvocationOf("body")
-                                        .on("info")
-                                        .inScope();
->>>>>>> 59f2ae72
-                            });
-                });
+                .onInvocationOf("etag")
+                .on("info");
+                bb.invoke("add")
+                .withArgument("CONTENT_TYPE")
+                .withArgument("JSON_UTF_8")
+                .inScope();
+                bb.blankLine().lineComment("Cache headers are not much use if we don't tell the")
+                .lineComment("client how it should use them.  This defines that clients")
+                .lineComment("should always phone-home to check if it has changed, and discard")
+                .lineComment("the content after one day.");
+                bb.invoke("add")
+                .withArgument("CACHE_CONTROL")
+                .withArgument("PUBLIC_MUST_REVALIDATE_MAX_AGE_1_DAY")
+                .inScope();
+                bb.blankLine().lineComment("If this is a HEAD request, we're done");
+                bb.iff(invocationOf("is")
+                       .withArgument("HEAD")
+                       .onInvocationOf("method").on("event"))
+                .lineComment("No payload, just send an OK for HEAD - @Concluders will not run")
+                .invoke("ok").inScope()
+                .statement("return")
+                .endIf();
+                bb.blankLine().lineComment("We do NOT send the response here - SendSwaggerPayload will do that")
+                .lineComment("*after* CheckIfNoneMatchHeader and CheckIfModifiedSinceHeader get a")
+                .lineComment("chance to send a 304 response if the client already has an identical")
+                .lineComment("cached payload.");
+                bb.invoke("next").inScope();
+            });
+        });
         return cb;
     }
-
+    
     public ClassBuilder<String> generateSwaggerSchemaLoader() {
         ClassBuilder<String> cb = ClassBuilder.forPackage(names().packageOf(shape) + ".swagger")
-                .named("SwaggerInfo")
-                .withModifier(FINAL)
-                .importing(
-                        "java.io.ByteArrayOutputStream",
-                        "java.io.IOException",
-                        "java.io.InputStream",
-                        "java.security.MessageDigest",
-                        "java.security.NoSuchAlgorithmException",
-                        "java.time.ZoneId",
-                        "java.time.ZonedDateTime",
-                        "java.time.temporal.ChronoField",
-                        "java.util.Base64",
-                        "java.util.Optional",
-                        "javax.inject.Singleton"
-                ).annotatedWith("Singleton").closeAnnotation()
-                .docComment("Singleton object which loads the swagger json on instantiation and"
-                        + " can provide it to SwaggerActeur, along with cache header information,"
-                        + " to serve it.");
+        .named("SwaggerInfo")
+        .withModifier(FINAL)
+        .importing(
+                   "java.io.ByteArrayOutputStream",
+                   "java.io.IOException",
+                   "java.io.InputStream",
+                   "java.security.MessageDigest",
+                   "java.security.NoSuchAlgorithmException",
+                   "java.time.ZoneId",
+                   "java.time.ZonedDateTime",
+                   "java.time.temporal.ChronoField",
+                   "java.util.Base64",
+                   "java.util.Optional",
+                   "javax.inject.Singleton"
+                   ).annotatedWith("Singleton").closeAnnotation();
         cb.field("SERVER_START", fld -> {
             fld.withModifier(PRIVATE, STATIC, FINAL)
-                    .initializedFromInvocationOf("withZoneSameInstant")
-                    .withArgumentFromInvoking("of").withStringLiteral("Z")
-                    .on("ZoneId")
-                    .onInvocationOf("with")
-                    .withArgumentFromField("NANO_OF_SECOND").of("ChronoField")
-                    .withArgument(0)
-                    .onInvocationOf("with")
-                    .withArgumentFromField("MILLI_OF_SECOND").of("ChronoField")
-                    .withArgument(0)
-                    .onInvocationOf("now")
-                    .on("ZonedDateTime")
-                    .ofType("ZonedDateTime");
+            .initializedFromInvocationOf("withZoneSameInstant")
+            .withArgumentFromInvoking("of").withStringLiteral("Z")
+            .on("ZoneId")
+            .onInvocationOf("with")
+            .withArgumentFromField("NANO_OF_SECOND").of("ChronoField")
+            .withArgument(0)
+            .onInvocationOf("with")
+            .withArgumentFromField("MILLI_OF_SECOND").of("ChronoField")
+            .withArgument(0)
+            .onInvocationOf("now")
+            .on("ZonedDateTime")
+            .ofType("ZonedDateTime");
         });
         cb.field("bytes").withModifier(PRIVATE, FINAL).ofType("byte[]");
         cb.field("etag").withModifier(PRIVATE, FINAL).ofType("String");
-
+        
         cb.constructor(con -> {
             con.body(bb -> {
                 bb.declare("in")
-                        .initializedByInvoking("getResourceAsStream")
-                        .withStringLiteral("swagger.json")
-                        .on(cb.className() + ".class")
-                        .as("InputStream");
-                bb.lineComment("If the input stream is null, then there is no swagger.json next")
-                        .lineComment("to this class on the classpath.  That could happen if swagger")
-                        .lineComment("generation was disabled, or the project was built unusually somehow;")
-                        .lineComment("(IDE issues) - do not treat that as catastrophic.");
+                .initializedByInvoking("getResourceAsStream")
+                .withStringLiteral("swagger.json")
+                .on(cb.className() + ".class")
+                .as("InputStream");
                 bb.ifNull("in")
-                        .assignField("bytes")
-                        .ofThis()
-                        .toExpression("null")
-                        .assignField("etag")
-                        .ofThis()
-                        .toExpression("null")
-                        .statement("return")
-                        .endIf();
+                .assignField("bytes")
+                .ofThis()
+                .toExpression("null")
+                .assignField("etag")
+                .ofThis()
+                .toExpression("null")
+                .statement("return")
+                .endIf();
                 bb.declare("bytesLocal").initializedWith("null")
-                        .as("byte[]");
+                .as("byte[]");
                 bb.declare("etagLocal").initializedWith("null")
-                        .as("String");
+                .as("String");
                 bb.trying(try1 -> {
-                    try1.lineComment("Read the stream the old-fashioned way:");
                     try1.trying(try2 -> {
                         try2.declare("out")
-                                .initializedWithNew(nb -> nb.ofType("ByteArrayOutputStream"))
-                                .as("ByteArrayOutputStream");
+                        .initializedWithNew(nb -> nb.ofType("ByteArrayOutputStream"))
+                        .as("ByteArrayOutputStream");
                         try2.declare("buffer").initializedWith("new byte[512]")
-                                .as("byte[]");
+                        .as("byte[]");
                         try2.declare("read").as("int");
                         try2.whileLoop(whyle -> {
                             whyle.invoke("write")
-                                    .withArgument("buffer")
-                                    .withArgument(0)
-                                    .withArgument("read")
-                                    .on("out");
+                            .withArgument("buffer")
+                            .withArgument(0)
+                            .withArgument("read")
+                            .on("out");
                             whyle.underCondition().booleanExpression("((read = in.read(buffer)) > 0)");
                         });
                         try2.assign("bytesLocal")
-                                .toInvocation("toByteArray")
-                                .on("out");
-                        try2.lineComment("Compute a hash for the Etag header we'll serve:");
+                        .toInvocation("toByteArray")
+                        .on("out");
+                        /*
+                         MessageDigest dig = MessageDigest.getInstance("MD5");
+                         byte[] hash = dig.digest(bytesLocal);
+                         etagLocal = Base64.getUrlEncoder().encodeToString(hash);
+                         */
                         try2.declare("dig")
-                                .initializedByInvoking("getInstance")
-                                .withStringLiteral("SHA-1")
-                                .on("MessageDigest")
-                                .as("MessageDigest");
+                        .initializedByInvoking("getInstance")
+                        .withStringLiteral("SHA-1")
+                        .on("MessageDigest")
+                        .as("MessageDigest");
                         try2.declare("hash")
-                                .initializedByInvoking("digest")
-                                .withArgument("bytesLocal")
-                                .on("dig")
-                                .as("byte[]");
+                        .initializedByInvoking("digest")
+                        .withArgument("bytesLocal")
+                        .on("dig")
+                        .as("byte[]");
                         try2.assign("etagLocal")
-                                .toInvocation("encodeToString")
-                                .withArgument("hash")
-                                .onInvocationOf("getUrlEncoder")
-                                .on(("Base64"));
+                        .toInvocation("encodeToString")
+                        .withArgument("hash")
+                        .onInvocationOf("getUrlEncoder")
+                        .on(("Base64"));
                         try2.fynalli(fi -> {
                             fi.invoke("close").on("in");
                         });
                     });
                     try1.catching(cat -> {
                         cat.invoke("println")
-                                .withStringLiteral("Failed reading swaggger file")
-                                .onField("err").of("System");
+                        .withStringLiteral("Failed reading swaggger file")
+                        .onField("err").of("System");
                     }, "IOException", "NoSuchAlgorithmException");
                 });
                 bb.ifNull("bytesLocal")
-                        .assignField("bytes").ofThis().toExpression("null")
-                        .assignField("etag").ofThis().toExpression("null")
-                        .orElse()
-                        .assignField("bytes").ofThis().toExpression("bytesLocal")
-                        .assignField("etag").ofThis().toExpression("etagLocal")
-                        .endIf();
+                .assignField("bytes").ofThis().toExpression("null")
+                .assignField("etag").ofThis().toExpression("null")
+                .orElse()
+                .assignField("bytes").ofThis().toExpression("bytesLocal")
+                .assignField("etag").ofThis().toExpression("etagLocal")
+                .endIf();
             });
             cb.method("lastModified")
-                    .docComment("Get the effective last-modified date of the swagger data; "
-                            + "the only safe value to return is the server startup time, since "
-                            + "what we will serve cannot have changed since then."
-                            + "@return an optional which is empty if there was no swagger file, and "
-                            + "otherwise contains the server start time")
-                    .returning("Optional<ZonedDateTime>")
-                    .body(bb -> {
-                        bb.ifNull("bytes")
-                                .returningInvocationOf("empty")
-                                .on("Optional")
-                                .endIf();
-                        bb.returningInvocationOf("of")
-                                .withArgument("SERVER_START")
-                                .on("Optional");
-                    });
+            .returning("Optional<ZonedDateTime>")
+            .body(bb -> {
+                bb.ifNull("bytes")
+                .returningInvocationOf("empty")
+                .on("Optional")
+                .endIf();
+                bb.returningInvocationOf("of")
+                .withArgument("SERVER_START")
+                .on("Optional");
+            });
             cb.method("etag")
-                    .docComment("Get a sha-1 hash of the content as an etag, if there is any content."
-                            + "\n@return an Optional populated if there is swagger json to serve")
-                    .returning("Optional<String>")
-                    .body(bb -> {
-                        bb.returningInvocationOf("ofNullable")
-                                .withArgument("etag")
-                                .on("Optional");
-                    });
+            .returning("Optional<String>")
+            .body(bb -> {
+                bb.returningInvocationOf("ofNullable")
+                .withArgument("etag")
+                .on("Optional");
+            });
             cb.method("body")
-                    .docComment("Get the raw UTF-8 bytes of the content, if there is any."
-                            + "\n@return the swagger JSON, if present")
-                    .returning("Optional<byte[]>")
-                    .body(bb -> {
-                        bb.returningInvocationOf("ofNullable")
-                                .withArgument("bytes")
-                                .on("Optional");
-                    });
+            .returning("Optional<byte[]>")
+            .body(bb -> {
+                bb.returningInvocationOf("ofNullable")
+                .withArgument("bytes")
+                .on("Optional");
+            });
         });
         return cb;
     }
-
+    
 }